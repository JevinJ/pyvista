"""
Sub-classes for vtk.vtkPolyData
"""
import collections
import logging
import os

import numpy as np
import vtk
from vtk import (VTK_HEXAHEDRON, VTK_PYRAMID, VTK_QUAD,
                 VTK_QUADRATIC_HEXAHEDRON, VTK_QUADRATIC_PYRAMID,
                 VTK_QUADRATIC_QUAD, VTK_QUADRATIC_TETRA,
                 VTK_QUADRATIC_TRIANGLE, VTK_QUADRATIC_WEDGE, VTK_TETRA,
                 VTK_TRIANGLE, VTK_WEDGE, vtkPolyData, vtkStructuredGrid,
                 vtkUnstructuredGrid)
from vtk.util.numpy_support import (numpy_to_vtk, numpy_to_vtkIdTypeArray,
                                    vtk_to_numpy)

import pyvista
from pyvista.utilities import generate_plane, get_scalar

from .common import Common
from .filters import _get_output, PolyDataFilters, UnstructuredGridFilters

log = logging.getLogger(__name__)
log.setLevel('CRITICAL')


class PointSet(Common):
    """PyVista's equivalant of vtk.vtkPointSet. This holds methods common to
    PolyData and UnstructuredGrid.
    """


    def center_of_mass(self, scalars_weight=False):
        """
        Returns the coordinates for the center of mass of the mesh.

        Parameters
        ----------
        scalars_weight : bool, optional
            Flag for using the mesh scalars as weights. Defaults to False.

        Return
        ------
        center : np.ndarray, float
            Coordinates for the center of mass.

        """
        alg = vtk.vtkCenterOfMass()
        alg.SetInputDataObject(self)
        alg.SetUseScalarsAsWeights(scalars_weight)
        alg.Update()
        return np.array(alg.GetCenter())



class PolyData(vtkPolyData, PointSet, PolyDataFilters):
    """
    Extends the functionality of a vtk.vtkPolyData object

    Can be initialized in several ways:

    - Create an empty mesh
    - Initialize from a vtk.vtkPolyData
    - Using vertices
    - Using vertices and faces
    - From a file

    Examples
    --------
    >>> import pyvista
    >>> from pyvista import examples
    >>> import vtk
    >>> import numpy as np

    >>> surf = pyvista.PolyData()  # Create an empty mesh

    >>> # Initialize from a vtk.vtkPolyData object
    >>> vtkobj = vtk.vtkPolyData()
    >>> surf = pyvista.PolyData(vtkobj)

    >>> # initialize from just vertices
    >>> vertices = np.array([[0, 0, 0], [1, 0, 0], [1, 0.5, 0], [0, 0.5, 0],])
    >>> surf = pyvista.PolyData(vertices)

    >>> # initialize from vertices and faces
    >>> faces = np.hstack([[3, 0, 1, 2], [3, 0, 3, 2]]).astype(np.int8)
    >>> surf = pyvista.PolyData(vertices, faces)

    >>>  # initialize from a filename
    >>> surf = pyvista.PolyData(examples.antfile)
    """

    def __init__(self, *args, **kwargs):
        super(PolyData, self).__init__()

        deep = kwargs.pop('deep', False)

        if not args:
            return
        elif len(args) == 1:
            if isinstance(args[0], vtk.vtkPolyData):
                if deep:
                    self.DeepCopy(args[0])
                else:
                    self.ShallowCopy(args[0])
            elif isinstance(args[0], str):
                self._load_file(args[0])
            elif isinstance(args[0], np.ndarray):
                points = args[0]
                if points.ndim != 2:
                    points = points.reshape((-1, 3))
                cells = self._make_vertice_cells(points.shape[0])
                self._from_arrays(points, cells, deep, verts=True)
            else:
                raise TypeError('Invalid input type')

        elif len(args) == 2:
            arg0_is_array = isinstance(args[0], np.ndarray)
            arg1_is_array = isinstance(args[1], np.ndarray)
            if arg0_is_array and arg1_is_array:
                self._from_arrays(args[0], args[1], deep)
            else:
                raise TypeError('Invalid input type')
        else:
            raise TypeError('Invalid input type')

        # Check if need to make vertex cells
        if self.n_points > 0 and self.n_cells == 0:
            # make vertex cells
            self.faces = self._make_vertice_cells(self.n_points)

    def __repr__(self):
        return Common.__repr__(self)

    def __str__(self):
        return Common.__str__(self)

    @staticmethod
    def _make_vertice_cells(npoints):
        cells = np.hstack((np.ones((npoints, 1)),
                           np.arange(npoints).reshape(-1, 1)))
        cells = np.ascontiguousarray(cells, dtype=pyvista.ID_TYPE)
        cells = np.reshape(cells, (2*npoints))
        return cells

    def _load_file(self, filename):
        """Load a surface mesh from a mesh file.

        Mesh file may be an ASCII or binary ply, stl, or vtk mesh file.

        Parameters
        ----------
        filename : str
            Filename of mesh to be loaded.  File type is inferred from the
            extension of the filename

        Notes
        -----
        Binary files load much faster than ASCII.

        """
        filename = os.path.abspath(os.path.expanduser(filename))
        # test if file exists
        if not os.path.isfile(filename):
            raise Exception('File %s does not exist' % filename)

        # Get extension
        ext = pyvista.get_ext(filename)

        # Select reader
        if ext == '.ply':
            reader = vtk.vtkPLYReader()
        elif ext == '.stl':
            reader = vtk.vtkSTLReader()
        elif ext == '.vtk':
            reader = vtk.vtkPolyDataReader()
        elif ext == '.vtp':
            reader = vtk.vtkXMLPolyDataReader()
        elif ext == '.obj':
            reader = vtk.vtkOBJReader()
        else:
            raise TypeError('Filetype must be either "ply", "stl", "vtk", "vtp", or "obj".')

        # Load file
        reader.SetFileName(filename)
        reader.Update()
        self.ShallowCopy(reader.GetOutput())

        # sanity check
        if not np.any(self.points):
            raise AssertionError('Empty or invalid file')

    @property
    def lines(self):
        return vtk_to_numpy(self.GetLines().GetData())

    @lines.setter
    def lines(self, lines):
        if lines.dtype != pyvista.ID_TYPE:
            lines = lines.astype(pyvista.ID_TYPE)

        # get number of faces
        if lines.ndim == 1:
            div = lines.size / 3.0
            assert not div % 1, 'Invalid lines array'
            nlines = int(div)
        else:
            nlines = lines.shape[0]

        vtkcells = vtk.vtkCellArray()
        vtkcells.SetCells(nlines, numpy_to_vtkIdTypeArray(lines, deep=False))
        self.SetLines(vtkcells)

    @property
    def faces(self):
        """ returns a pointer to the points as a numpy object """
        return vtk_to_numpy(self.GetPolys().GetData())

    @faces.setter
    def faces(self, faces):
        """ set faces without copying """
        if faces.dtype != pyvista.ID_TYPE:
            faces = faces.astype(pyvista.ID_TYPE)

        # get number of faces
        if faces.ndim == 1:
            log.debug('efficiency warning')
            c = 0
            nfaces = 0
            while c < faces.size:
                c += faces[c] + 1
                nfaces += 1
        else:
            nfaces = faces.shape[0]

        vtkcells = vtk.vtkCellArray()
        vtkcells.SetCells(nfaces, numpy_to_vtkIdTypeArray(faces, deep=False))
        if faces.ndim > 1 and faces.shape[1] == 2:
            self.SetVerts(vtkcells)
        else:
            self.SetPolys(vtkcells)
        self._face_ref = faces
        self.Modified()

    # @property
    # def lines(self):
    #     """ returns a copy of the indices of the lines """
    #     lines = vtk_to_numpy(self.GetLines().GetData()).reshape((-1, 3))
    #     return np.ascontiguousarray(lines[:, 1:])

    def _from_arrays(self, vertices, faces, deep=True, verts=False):
        """
        Set polygons and points from numpy arrays

        Parameters
        ----------
        vertices : np.ndarray of dtype=np.float32 or np.float64
            Vertex array.  3D points.

        faces : np.ndarray of dtype=np.int64
            Face index array.  Faces can contain any number of points.

        Examples
        --------
        >>> import numpy as np
        >>> import pyvista
        >>> vertices = np.array([[0, 0, 0],
        ...                      [1, 0, 0],
        ...                      [1, 1, 0],
        ...                      [0, 1, 0],
        ...                      [0.5, 0.5, 1]])
        >>> faces = np.hstack([[4, 0, 1, 2, 3],
        ...                    [3, 0, 1, 4],
        ...                    [3, 1, 2, 4]])  # one square and two triangles
        >>> surf = pyvista.PolyData(vertices, faces)

        """
        if deep or verts:
            vtkpoints = vtk.vtkPoints()
            vtkpoints.SetData(numpy_to_vtk(vertices, deep=deep))
            self.SetPoints(vtkpoints)

            # Convert to a vtk array
            vtkcells = vtk.vtkCellArray()
            if faces.dtype != pyvista.ID_TYPE:
                faces = faces.astype(pyvista.ID_TYPE)

            # get number of faces
            if faces.ndim == 1:
                c = 0
                nfaces = 0
                while c < faces.size:
                    c += faces[c] + 1
                    nfaces += 1
            else:
                nfaces = faces.shape[0]

            idarr = numpy_to_vtkIdTypeArray(faces.ravel(), deep=deep)
            vtkcells.SetCells(nfaces, idarr)
            if (faces.ndim > 1 and faces.shape[1] == 2) or verts:
                self.SetVerts(vtkcells)
            else:
                self.SetPolys(vtkcells)
        else:
            self.points = vertices
            self.faces = faces


    def __sub__(self, cutting_mesh):
        """ subtract two meshes """
        return self.boolean_cut(cutting_mesh)

    @property
    def n_faces(self):
        """alias for ``n_cells``"""
        return self.n_cells

    @property
    def number_of_faces(self):
        """ returns the number of cells """
        return self.n_cells


    def save(self, filename, binary=True):
        """
        Writes a surface mesh to disk.

        Written file may be an ASCII or binary ply, stl, or vtk mesh file.

        Parameters
        ----------
        filename : str
            Filename of mesh to be written.  File type is inferred from
            the extension of the filename unless overridden with
            ftype.  Can be one of the following types (.ply, .stl,
            .vtk)

        binary : bool, optional
            Writes the file as binary when True and ASCII when False.

        Notes
        -----
        Binary files write much faster than ASCII and have a smaller
        file size.
        """
        filename = os.path.abspath(os.path.expanduser(filename))
        file_mode = True
        # Check filetype
        ftype = filename[-3:]
        if ftype == 'ply':
            writer = vtk.vtkPLYWriter()
        elif ftype == 'vtp':
            writer = vtk.vtkXMLPolyDataWriter()
            file_mode = False
            if binary:
                writer.SetDataModeToBinary()
            else:
                writer.SetDataModeToAscii()
        elif ftype == 'stl':
            writer = vtk.vtkSTLWriter()
        elif ftype == 'vtk':
            writer = vtk.vtkPolyDataWriter()
        else:
            raise Exception('Filetype must be either "ply", "stl", or "vtk"')

        writer.SetFileName(filename)
        writer.SetInputData(self)
        if binary and file_mode:
            writer.SetFileTypeToBinary()
        elif file_mode:
            writer.SetFileTypeToASCII()
        writer.Write()


    @property
    def area(self):
        """
        Mesh surface area

        Returns
        -------
        area : float
            Total area of the mesh.

        """
        mprop = vtk.vtkMassProperties()
        mprop.SetInputData(self)
        return mprop.GetSurfaceArea()

    @property
    def volume(self):
        """
        Mesh volume - will throw a VTK error/warning if not a closed surface

        Returns
        -------
        volume : float
            Total volume of the mesh.

        """
        mprop = vtk.vtkMassProperties()
        mprop.SetInputData(self.tri_filter())
        return mprop.GetVolume()


    @property
    def point_normals(self):
        """ Point normals """
        mesh = self.compute_normals(cell_normals=False, inplace=False)
        return mesh.point_arrays['Normals']


    @property
    def cell_normals(self):
        """ Cell normals  """
        mesh = self.compute_normals(point_normals=False, inplace=False)
        return mesh.cell_arrays['Normals']


    @property
    def face_normals(self):
        """ Cell normals  """
        return self.cell_normals

<<<<<<< HEAD
    def clip_with_plane(self, origin, normal, value=0, inplace=False):
        """
        Clip a pyvista.PolyData or vtk.vtkPolyData with a plane.

        Can be used to open a mesh which has been closed along a well-defined
        plane.

        Parameters
        ----------
        origin : numpy.ndarray
            3D point through which plane passes. Defines the plane together with
            normal parameter.

        normal : numpy.ndarray
            3D vector defining plane normal.

        value : float, optional
            Scalar clipping value. The default value is 0.0.

        inplace : bool, optional
            Updates mesh in-place while returning nothing.

        Returns
        -------
        mesh : pyvista.PolyData
            Updated mesh with cell and point normals if inplace=False. Otherwise None.

        Notes
        -----
        Not guaranteed to produce a manifold output.

        """

        plane = vtk.vtkPlane()
        plane.SetOrigin(origin)
        plane.SetNormal(normal)
        plane.Modified()

        clip = vtk.vtkClipPolyData()
        clip.SetValue(value)
        clip.GenerateClippedOutputOn()
        clip.SetClipFunction(plane)

        clip.SetInputData(self)
        clip.Update()

        mesh = _get_output(clip)
        if inplace:
            self.overwrite(mesh)
        else:
            return mesh

    def extract_largest(self, inplace=False):
        """
        Extract largest connected set in mesh.

        Can be used to reduce residues obtained when generating an isosurface.
        Works only if residues are not connected (share at least one point with)
        the main component of the image.

        Parameters
        ----------
        inplace : bool, optional
            Updates mesh in-place while returning nothing.

        Returns
        -------
        mesh : pyvista.PolyData
            Largest connected set in mesh

        """
        mesh =  self.connectivity(largest=True)
        if inplace:
            self.overwrite(mesh)
        else:
            return mesh



    def fill_holes(self, hole_size, inplace=False):  # pragma: no cover
        """
        Fill holes in a pyvista.PolyData or vtk.vtkPolyData object.

        Holes are identified by locating boundary edges, linking them together
        into loops, and then triangulating the resulting loops. Note that you
        can specify an approximate limit to the size of the hole that can be
        filled.

        Parameters
        ----------
        hole_size : float
            Specifies the maximum hole size to fill. This is represented as a
            radius to the bounding circumsphere containing the hole. Note that
            this is an approximate area; the actual area cannot be computed
            without first triangulating the hole.

        inplace : bool, optional
            Return new mesh or overwrite input.

        Returns
        -------
        mesh : pyvista.PolyData
            Mesh with holes filled.  None when inplace=True

        """
        logging.warning('pyvista.PolyData.fill_holes is known to segfault. ' +
                        'Use at your own risk')
        fill = vtk.vtkFillHolesFilter()
        fill.SetHoleSize(hole_size)
        fill.SetInputData(self)
        fill.Update()

        mesh = _get_output(fill)
        if inplace:
            self.overwrite(mesh)
        else:
            return mesh

    def clean(self, point_merging=True, merge_tol=None, lines_to_points=True,
              polys_to_lines=True, strips_to_polys=True, inplace=False):
        """
        Cleans mesh by merging duplicate points, remove unused
        points, and/or remove degenerate cells.

        Parameters
        ----------
        point_merging : bool, optional
            Enables point merging.  On by default.

        merge_tol : float, optional
            Set merging tolarance.  When enabled merging is set to
            absolute distance

        lines_to_points : bool, optional
            Turn on/off conversion of degenerate lines to points.  Enabled by
            default.

        polys_to_lines : bool, optional
            Turn on/off conversion of degenerate polys to lines.  Enabled by
            default.

        strips_to_polys : bool, optional
            Turn on/off conversion of degenerate strips to polys.

        inplace : bool, optional
            Updates mesh in-place while returning nothing.  Default True.

        Returns
        -------
        mesh : pyvista.PolyData
            Cleaned mesh.  None when inplace=True
        """
        clean = vtk.vtkCleanPolyData()
        clean.SetConvertLinesToPoints(lines_to_points)
        clean.SetConvertPolysToLines(polys_to_lines)
        clean.SetConvertStripsToPolys(strips_to_polys)
        if merge_tol:
            clean.ToleranceIsAbsoluteOn()
            clean.SetAbsoluteTolerance(merge_tol)
        clean.SetInputData(self)
        clean.Update()

        output = _get_output(clean)

        # Check output so no segfaults occur
        if output.n_points < 1:
            raise AssertionError('Clean tolerance is too high. Empty mesh returned.')

        if inplace:
            self.overwrite(output)
        else:
            return output

    @property
    def volume(self):
        """
        Mesh volume - will throw a VTK error/warning if not a closed surface

        Returns
        -------
        volume : float
            Total volume of the mesh.

        """
        mprop = vtk.vtkMassProperties()
        mprop.SetInputData(self.tri_filter())
        return mprop.GetVolume()
=======
>>>>>>> 89efacab

    @property
    def obbTree(self):
        """obbTree is an object to generate oriented bounding box (OBB)
        trees. An oriented bounding box is a bounding box that does not
        necessarily line up along coordinate axes. The OBB tree is a
        hierarchical tree structure of such boxes, where deeper levels of OBB
        confine smaller regions of space.
        """
        if not hasattr(self, '_obbTree'):
            self._obbTree = vtk.vtkOBBTree()
            self._obbTree.SetDataSet(self)
            self._obbTree.BuildLocator()

        return self._obbTree


    @property
    def n_open_edges(self):
        """ The number of open edges on this mesh """
        alg = vtk.vtkFeatureEdges()
        alg.FeatureEdgesOff()
        alg.BoundaryEdgesOn()
        alg.NonManifoldEdgesOn()
        alg.SetInputDataObject(self)
        alg.Update()
        return alg.GetOutput().GetNumberOfCells()


class PointGrid(PointSet):
    """ Class in common with structured and unstructured grids """

    def __new__(cls, *args, **kwargs):
        if cls is PointGrid:
            raise TypeError("pyvista.PointGrid is an abstract class and may not be instantiated.")
        return object.__new__(cls, *args, **kwargs)

    def __init__(self, *args, **kwargs):
        super(PointGrid, self).__init__()

    def plot_curvature(self, curv_type='mean', **kwargs):
        """
        Plots the curvature of the external surface of the grid

        Parameters
        ----------
        curv_type : str, optional
            One of the following strings indicating curvature types

            - mean
            - gaussian
            - maximum
            - minimum

        **kwargs : optional
            Optional keyword arguments.  See help(pyvista.plot)

        Returns
        -------
        cpos : list
            Camera position, focal point, and view up.  Used for storing and
            setting camera view.

        """
        trisurf = self.extract_surface().tri_filter()
        return trisurf.plot_curvature(curv_type, **kwargs)

    @property
    def volume(self):
        """
        Computes volume by extracting the external surface and
        computing interior volume
        """
        surf = self.extract_surface().tri_filter()
        return surf.volume



class UnstructuredGrid(vtkUnstructuredGrid, PointGrid, UnstructuredGridFilters):
    """
    Extends the functionality of a vtk.vtkUnstructuredGrid object.

    Can be initialized by the following:

    - Creating an empty grid
    - From a vtk.vtkPolyData object
    - From cell, offset, and node arrays
    - From a file

    Examples
    --------
    >>> import pyvista
    >>> from pyvista import examples
    >>> import vtk

    >>> # Create an empy grid
    >>> grid = pyvista.UnstructuredGrid()

    >>> # Copy a vtkUnstructuredGrid
    >>> vtkgrid = vtk.vtkUnstructuredGrid()
    >>> grid = pyvista.UnstructuredGrid(vtkgrid)  # Initialize from a vtkUnstructuredGrid

    >>> # from arrays
    >>> #grid = pyvista.UnstructuredGrid(offset, cells, cell_type, nodes, deep=True)

    >>> # From a string filename
    >>> grid = pyvista.UnstructuredGrid(examples.hexbeamfile)

    """

    def __init__(self, *args, **kwargs):
        super(UnstructuredGrid, self).__init__()
        deep = kwargs.pop('deep', False)

        if len(args) == 1:
            if isinstance(args[0], vtk.vtkUnstructuredGrid):
                if deep:
                    self.DeepCopy(args[0])
                else:
                    self.ShallowCopy(args[0])

            elif isinstance(args[0], str):
                self._load_file(args[0])

            elif isinstance(args[0], vtk.vtkStructuredGrid):
                vtkappend = vtk.vtkAppendFilter()
                vtkappend.AddInputData(args[0])
                vtkappend.Update()
                self.ShallowCopy(vtkappend.GetOutput())

            else:
                itype = type(args[0])
                raise Exception('Cannot work with input type %s' % itype)

        elif len(args) == 4:
            arg0_is_arr = isinstance(args[0], np.ndarray)
            arg1_is_arr = isinstance(args[1], np.ndarray)
            arg2_is_arr = isinstance(args[2], np.ndarray)
            arg3_is_arr = isinstance(args[3], np.ndarray)

            if all([arg0_is_arr, arg1_is_arr, arg2_is_arr, arg3_is_arr]):
                self._from_arrays(args[0], args[1], args[2], args[3], deep)
            else:
                raise Exception('All input types must be np.ndarray')


    def __repr__(self):
        return Common.__repr__(self)


    def __str__(self):
        return Common.__str__(self)


    def _from_arrays(self, offset, cells, cell_type, points, deep=True):
        """
        Create VTK unstructured grid from numpy arrays

        Parameters
        ----------
        offset : np.ndarray dtype=np.int64
            Array indicating the start location of each cell in the cells
            array.

        cells : np.ndarray dtype=np.int64
            Array of cells.  Each cell contains the number of points in the
            cell and the node numbers of the cell.

        cell_type : np.uint8
            Cell types of each cell.  Each cell type numbers can be found from
            vtk documentation.  See example below.

        points : np.ndarray
            Numpy array containing point locations.

        Examples
        --------
        >>> import numpy
        >>> import vtk
        >>> import pyvista
        >>> offset = np.array([0, 9])
        >>> cells = np.array([8, 0, 1, 2, 3, 4, 5, 6, 7, 8, 8, 9, 10, 11, 12, 13, 14, 15])
        >>> cell_type = np.array([vtk.VTK_HEXAHEDRON, vtk.VTK_HEXAHEDRON], np.int8)

        >>> cell1 = np.array([[0, 0, 0],
        ...                   [1, 0, 0],
        ...                   [1, 1, 0],
        ...                   [0, 1, 0],
        ...                   [0, 0, 1],
        ...                   [1, 0, 1],
        ...                   [1, 1, 1],
        ...                   [0, 1, 1]])

        >>> cell2 = np.array([[0, 0, 2],
        ...                   [1, 0, 2],
        ...                   [1, 1, 2],
        ...                   [0, 1, 2],
        ...                   [0, 0, 3],
        ...                   [1, 0, 3],
        ...                   [1, 1, 3],
        ...                   [0, 1, 3]])

        >>> points = np.vstack((cell1, cell2))

        >>> grid = pyvista.UnstructuredGrid(offset, cells, cell_type, points)

        """

        if offset.dtype != pyvista.ID_TYPE:
            offset = offset.astype(pyvista.ID_TYPE)

        if cells.dtype != pyvista.ID_TYPE:
            cells = cells.astype(pyvista.ID_TYPE)

        if not cells.flags['C_CONTIGUOUS']:
            cells = np.ascontiguousarray(cells)

        # if cells.ndim != 1:
            # cells = cells.ravel()

        if cell_type.dtype != np.uint8:
            cell_type = cell_type.astype(np.uint8)

        # Get number of cells
        ncells = cell_type.size

        # Convert to vtk arrays
        cell_type = numpy_to_vtk(cell_type, deep=deep)
        offset = numpy_to_vtkIdTypeArray(offset, deep=deep)

        vtkcells = vtk.vtkCellArray()
        vtkcells.SetCells(ncells, numpy_to_vtkIdTypeArray(cells.ravel(), deep=deep))

        # Convert points to vtkPoints object
        points = pyvista.vtk_points(points, deep=deep)

        # Create unstructured grid
        self.SetPoints(points)
        self.SetCells(cell_type, offset, vtkcells)

    def _load_file(self, filename):
        """
        Load an unstructured grid from a file.

        The file extension will select the type of reader to use.  A .vtk
        extension will use the legacy reader, while .vtu will select the VTK
        XML reader.

        Parameters
        ----------
        filename : str
            Filename of grid to be loaded.
        """
        filename = os.path.abspath(os.path.expanduser(filename))
        # check file exists
        if not os.path.isfile(filename):
            raise Exception('%s does not exist' % filename)

        # Check file extention
        if '.vtu' in filename:
            reader = vtk.vtkXMLUnstructuredGridReader()
        elif '.vtk' in filename:
            reader = vtk.vtkUnstructuredGridReader()
        else:
            raise Exception('Extension should be either ".vtu" or ".vtk"')

        # load file to self
        reader.SetFileName(filename)
        reader.Update()
        grid = reader.GetOutput()
        self.ShallowCopy(grid)

    def save(self, filename, binary=True):
        """
        Writes an unstructured grid to disk.

        Parameters
        ----------
        filename : str
            Filename of grid to be written.  The file extension will select the
            type of writer to use. ".vtk" will use the legacy writer, while
            ".vtu" will select the VTK XML writer.

        binary : bool, optional
            Writes as a binary file by default.  Set to False to write ASCII.


        Notes
        -----
        Binary files write much faster than ASCII, but binary files written on
        one system may not be readable on other systems.  Binary can be used
        only ".vtk" files
        """
        filename = os.path.abspath(os.path.expanduser(filename))
        # Use legacy writer if vtk is in filename
        if '.vtk' in filename:
            writer = vtk.vtkUnstructuredGridWriter()
            if binary:
                writer.SetFileTypeToBinary()
            else:
                writer.SetFileTypeToASCII()
        elif '.vtu' in filename:
            writer = vtk.vtkXMLUnstructuredGridWriter()
            if binary:
                writer.SetDataModeToBinary()
            else:
                writer.SetDataModeToAscii()
        else:
            raise Exception('Extension should be either ".vtu" or ".vtk"')

        writer.SetFileName(filename)
        writer.SetInputData(self)
        return writer.Write()

    @property
    def cells(self):
        """ returns a pointer to the cells as a numpy object """
        return vtk_to_numpy(self.GetCells().GetData())

    def linear_copy(self, deep=False):
        """
        Returns a copy of the input unstructured grid containing only
        linear cells.  Converts the following cell types to their
        linear equivalents.

        - VTK_QUADRATIC_TETRA      --> VTK_TETRA
        - VTK_QUADRATIC_PYRAMID    --> VTK_PYRAMID
        - VTK_QUADRATIC_WEDGE      --> VTK_WEDGE
        - VTK_QUADRATIC_HEXAHEDRON --> VTK_HEXAHEDRON

        Parameters
        ----------
        deep : bool
            When True, makes a copy of the points array.  Default
            False.  Cells and cell types are always copied.

        Returns
        -------
        grid : pyvista.UnstructuredGrid
            UnstructuredGrid containing only linear cells.
        """
        lgrid = self.copy(deep)

        # grab the vtk object
        vtk_cell_type = numpy_to_vtk(self.GetCellTypesArray(), deep=True)
        celltype = vtk_to_numpy(vtk_cell_type)
        celltype[celltype == VTK_QUADRATIC_TETRA] = VTK_TETRA
        celltype[celltype == VTK_QUADRATIC_PYRAMID] = VTK_PYRAMID
        celltype[celltype == VTK_QUADRATIC_WEDGE] = VTK_WEDGE
        celltype[celltype == VTK_QUADRATIC_HEXAHEDRON] = VTK_HEXAHEDRON

        # track quad mask for later
        quad_quad_mask = celltype == VTK_QUADRATIC_QUAD
        celltype[quad_quad_mask] = VTK_QUAD

        quad_tri_mask = celltype == VTK_QUADRATIC_TRIANGLE
        celltype[quad_tri_mask] = VTK_TRIANGLE

        vtk_offset = self.GetCellLocationsArray()
        cells = vtk.vtkCellArray()
        cells.DeepCopy(self.GetCells())
        lgrid.SetCells(vtk_cell_type, vtk_offset, cells)

        # fixing bug with display of quad cells
        if np.any(quad_quad_mask):
            quad_offset = lgrid.offset[quad_quad_mask]
            base_point = lgrid.cells[quad_offset + 1]
            lgrid.cells[quad_offset + 5] = base_point
            lgrid.cells[quad_offset + 6] = base_point
            lgrid.cells[quad_offset + 7] = base_point
            lgrid.cells[quad_offset + 8] = base_point

        if np.any(quad_tri_mask):
            tri_offset = lgrid.offset[quad_tri_mask]
            base_point = lgrid.cells[tri_offset + 1]
            lgrid.cells[tri_offset + 4] = base_point
            lgrid.cells[tri_offset + 5] = base_point
            lgrid.cells[tri_offset + 6] = base_point

        return lgrid

    @property
    def celltypes(self):
        """Get the cell types array"""
        return vtk_to_numpy(self.GetCellTypesArray())

    @property
    def offset(self):
        """Get Cell Locations Array"""
        return vtk_to_numpy(self.GetCellLocationsArray())



class StructuredGrid(vtkStructuredGrid, PointGrid):
    """
    Extends the functionality of a vtk.vtkStructuredGrid object
    Can be initialized in several ways:

    - Create empty grid
    - Initialize from a vtk.vtkStructuredGrid object
    - Initialize directly from the point arrays

    See _from_arrays in the documentation for more details on initializing
    from point arrays

    Examples
    --------
    >>> import pyvista
    >>> import vtk
    >>> import numpy as np

    >>> # Create empty grid
    >>> grid = pyvista.StructuredGrid()

    >>> # Initialize from a vtk.vtkStructuredGrid object
    >>> vtkgrid = vtk.vtkStructuredGrid()
    >>> grid = pyvista.StructuredGrid(vtkgrid)

    >>> # Create from NumPy arrays
    >>> xrng = np.arange(-10, 10, 2)
    >>> yrng = np.arange(-10, 10, 2)
    >>> zrng = np.arange(-10, 10, 2)
    >>> x, y, z = np.meshgrid(xrng, yrng, zrng)
    >>> grid = pyvista.StructuredGrid(x, y, z)


    """

    def __init__(self, *args, **kwargs):
        super(StructuredGrid, self).__init__()

        if len(args) == 1:
            if isinstance(args[0], vtk.vtkStructuredGrid):
                self.DeepCopy(args[0])
            elif isinstance(args[0], str):
                self._load_file(args[0])

        elif len(args) == 3:
            arg0_is_arr = isinstance(args[0], np.ndarray)
            arg1_is_arr = isinstance(args[1], np.ndarray)
            arg2_is_arr = isinstance(args[2], np.ndarray)

            if all([arg0_is_arr, arg1_is_arr, arg2_is_arr]):
                self._from_arrays(args[0], args[1], args[2])


    def __repr__(self):
        return Common.__repr__(self)


    def __str__(self):
        return Common.__str__(self)


    def _from_arrays(self, x, y, z):
        """
        Create VTK structured grid directly from numpy arrays.

        Parameters
        ----------
        x : np.ndarray
            Position of the points in x direction.

        y : np.ndarray
            Position of the points in y direction.

        z : np.ndarray
            Position of the points in z direction.
        """
        if not(x.shape == y.shape == z.shape):
            raise Exception('Input point array shapes must match exactly')

        # make the output points the same precision as the input arrays
        points = np.empty((x.size, 3), x.dtype)
        points[:, 0] = x.ravel('F')
        points[:, 1] = y.ravel('F')
        points[:, 2] = z.ravel('F')

        # ensure that the inputs are 3D
        dim = list(x.shape)
        while len(dim) < 3:
            dim.append(1)

        # Create structured grid
        self.SetDimensions(dim)
        self.SetPoints(pyvista.vtk_points(points))

    def _load_file(self, filename):
        """
        Load a structured grid from a file.

        The file extension will select the type of reader to use.  A .vtk
        extension will use the legacy reader, while .vts will select the VTK
        XML reader.

        Parameters
        ----------
        filename : str
            Filename of grid to be loaded.

        """
        filename = os.path.abspath(os.path.expanduser(filename))
        # check file exists
        if not os.path.isfile(filename):
            raise Exception('{} does not exist'.format(filename))

        # Check file extention
        if '.vts' in filename:
            legacy_writer = False
        elif '.vtk' in filename:
            legacy_writer = True
        else:
            raise Exception(
                'Extension should be either ".vts" (xml) or ".vtk" (legacy)')

        # Create reader
        if legacy_writer:
            reader = vtk.vtkStructuredGridReader()
        else:
            reader = vtk.vtkXMLStructuredGridReader()

        # load file to self
        reader.SetFileName(filename)
        reader.Update()
        grid = reader.GetOutput()
        self.ShallowCopy(grid)

    def save(self, filename, binary=True):
        """
        Writes a structured grid to disk.

        Parameters
        ----------
        filename : str
            Filename of grid to be written.  The file extension will select the
            type of writer to use.  ".vtk" will use the legacy writer, while
            ".vts" will select the VTK XML writer.

        binary : bool, optional
            Writes as a binary file by default.  Set to False to write ASCII.


        Notes
        -----
        Binary files write much faster than ASCII, but binary files written on
        one system may not be readable on other systems.  Binary can be used
        only with the legacy writer.

        """
        filename = os.path.abspath(os.path.expanduser(filename))
        # Use legacy writer if vtk is in filename
        if '.vtk' in filename:
            writer = vtk.vtkStructuredGridWriter()
            if binary:
                writer.SetFileTypeToBinary()
            else:
                writer.SetFileTypeToASCII()
        elif '.vts' in filename:
            writer = vtk.vtkXMLStructuredGridWriter()
            if binary:
                writer.SetDataModeToBinary()
            else:
                writer.SetDataModeToAscii()
        else:
            raise Exception('Extension should be either ".vts" (xml) or' +
                            '".vtk" (legacy)')
        # Write
        writer.SetFileName(filename)
        writer.SetInputData(self)
        writer.Write()

    @property
    def dimensions(self):
        """Returns a length 3 tuple of the grid's dimensions"""
        return list(self.GetDimensions())

    @dimensions.setter
    def dimensions(self, dims):
        """Sets the dataset dimensions. Pass a length three tuple of integers"""
        nx, ny, nz = dims[0], dims[1], dims[2]
        self.SetDimensions(nx, ny, nz)
        self.Modified()

    @property
    def x(self):
        """The X coordinates of all points"""
        return self.points[:, 0].reshape(self.dimensions, order='F')

    @property
    def y(self):
        """The Y coordinates of all points"""
        return self.points[:, 1].reshape(self.dimensions, order='F')

    @property
    def z(self):
        """The Z coordinates of all points"""
        return self.points[:, 2].reshape(self.dimensions, order='F')<|MERGE_RESOLUTION|>--- conflicted
+++ resolved
@@ -424,196 +424,6 @@
         """ Cell normals  """
         return self.cell_normals
 
-<<<<<<< HEAD
-    def clip_with_plane(self, origin, normal, value=0, inplace=False):
-        """
-        Clip a pyvista.PolyData or vtk.vtkPolyData with a plane.
-
-        Can be used to open a mesh which has been closed along a well-defined
-        plane.
-
-        Parameters
-        ----------
-        origin : numpy.ndarray
-            3D point through which plane passes. Defines the plane together with
-            normal parameter.
-
-        normal : numpy.ndarray
-            3D vector defining plane normal.
-
-        value : float, optional
-            Scalar clipping value. The default value is 0.0.
-
-        inplace : bool, optional
-            Updates mesh in-place while returning nothing.
-
-        Returns
-        -------
-        mesh : pyvista.PolyData
-            Updated mesh with cell and point normals if inplace=False. Otherwise None.
-
-        Notes
-        -----
-        Not guaranteed to produce a manifold output.
-
-        """
-
-        plane = vtk.vtkPlane()
-        plane.SetOrigin(origin)
-        plane.SetNormal(normal)
-        plane.Modified()
-
-        clip = vtk.vtkClipPolyData()
-        clip.SetValue(value)
-        clip.GenerateClippedOutputOn()
-        clip.SetClipFunction(plane)
-
-        clip.SetInputData(self)
-        clip.Update()
-
-        mesh = _get_output(clip)
-        if inplace:
-            self.overwrite(mesh)
-        else:
-            return mesh
-
-    def extract_largest(self, inplace=False):
-        """
-        Extract largest connected set in mesh.
-
-        Can be used to reduce residues obtained when generating an isosurface.
-        Works only if residues are not connected (share at least one point with)
-        the main component of the image.
-
-        Parameters
-        ----------
-        inplace : bool, optional
-            Updates mesh in-place while returning nothing.
-
-        Returns
-        -------
-        mesh : pyvista.PolyData
-            Largest connected set in mesh
-
-        """
-        mesh =  self.connectivity(largest=True)
-        if inplace:
-            self.overwrite(mesh)
-        else:
-            return mesh
-
-
-
-    def fill_holes(self, hole_size, inplace=False):  # pragma: no cover
-        """
-        Fill holes in a pyvista.PolyData or vtk.vtkPolyData object.
-
-        Holes are identified by locating boundary edges, linking them together
-        into loops, and then triangulating the resulting loops. Note that you
-        can specify an approximate limit to the size of the hole that can be
-        filled.
-
-        Parameters
-        ----------
-        hole_size : float
-            Specifies the maximum hole size to fill. This is represented as a
-            radius to the bounding circumsphere containing the hole. Note that
-            this is an approximate area; the actual area cannot be computed
-            without first triangulating the hole.
-
-        inplace : bool, optional
-            Return new mesh or overwrite input.
-
-        Returns
-        -------
-        mesh : pyvista.PolyData
-            Mesh with holes filled.  None when inplace=True
-
-        """
-        logging.warning('pyvista.PolyData.fill_holes is known to segfault. ' +
-                        'Use at your own risk')
-        fill = vtk.vtkFillHolesFilter()
-        fill.SetHoleSize(hole_size)
-        fill.SetInputData(self)
-        fill.Update()
-
-        mesh = _get_output(fill)
-        if inplace:
-            self.overwrite(mesh)
-        else:
-            return mesh
-
-    def clean(self, point_merging=True, merge_tol=None, lines_to_points=True,
-              polys_to_lines=True, strips_to_polys=True, inplace=False):
-        """
-        Cleans mesh by merging duplicate points, remove unused
-        points, and/or remove degenerate cells.
-
-        Parameters
-        ----------
-        point_merging : bool, optional
-            Enables point merging.  On by default.
-
-        merge_tol : float, optional
-            Set merging tolarance.  When enabled merging is set to
-            absolute distance
-
-        lines_to_points : bool, optional
-            Turn on/off conversion of degenerate lines to points.  Enabled by
-            default.
-
-        polys_to_lines : bool, optional
-            Turn on/off conversion of degenerate polys to lines.  Enabled by
-            default.
-
-        strips_to_polys : bool, optional
-            Turn on/off conversion of degenerate strips to polys.
-
-        inplace : bool, optional
-            Updates mesh in-place while returning nothing.  Default True.
-
-        Returns
-        -------
-        mesh : pyvista.PolyData
-            Cleaned mesh.  None when inplace=True
-        """
-        clean = vtk.vtkCleanPolyData()
-        clean.SetConvertLinesToPoints(lines_to_points)
-        clean.SetConvertPolysToLines(polys_to_lines)
-        clean.SetConvertStripsToPolys(strips_to_polys)
-        if merge_tol:
-            clean.ToleranceIsAbsoluteOn()
-            clean.SetAbsoluteTolerance(merge_tol)
-        clean.SetInputData(self)
-        clean.Update()
-
-        output = _get_output(clean)
-
-        # Check output so no segfaults occur
-        if output.n_points < 1:
-            raise AssertionError('Clean tolerance is too high. Empty mesh returned.')
-
-        if inplace:
-            self.overwrite(output)
-        else:
-            return output
-
-    @property
-    def volume(self):
-        """
-        Mesh volume - will throw a VTK error/warning if not a closed surface
-
-        Returns
-        -------
-        volume : float
-            Total volume of the mesh.
-
-        """
-        mprop = vtk.vtkMassProperties()
-        mprop.SetInputData(self.tri_filter())
-        return mprop.GetVolume()
-=======
->>>>>>> 89efacab
 
     @property
     def obbTree(self):
