"""
Sub-classes for vtk.vtkPolyData
"""
import os
import numpy as np
import vtkInterface
import logging

log = logging.getLogger(__name__)
log.setLevel('CRITICAL')

# allows readthedocs to autodoc
try:
    import vtk
    from vtk import vtkPolyData
    from vtk.util.numpy_support import vtk_to_numpy, numpy_to_vtkIdTypeArray
    from vtk.util.numpy_support import numpy_to_vtk

except:
    # create dummy class when readthedocs can't import vtk
    class vtkPolyData(object):
        def __init__(self, *args, **kwargs):
            pass


class PolyData(vtkPolyData, vtkInterface.Common):
    """
    Extends the functionality of a vtk.vtkPolyData object

    Can be initialized in several ways:

    - Create an empty mesh
    - Initialize from a vtk.vtkPolyData
    - Initialize using cell, offset, and node numpy arrays (see MakeFromArrays
      for more details on this method)
    - Create from a file

    Examples
    --------
    >>> surf = PolyData()  # Create an empty mesh
    >>> surf = PolyData(vtkobj)  # Initialize from a vtk.vtkPolyData object
    >>> surf = PolyData(vertices, faces)  # initialize from vertices and face
    """

    def __init__(self, *args, **kwargs):
        super(PolyData, self).__init__()

        if not args:
            return
        elif len(args) == 1:
            if isinstance(args[0], vtk.vtkPolyData):
                self.ShallowCopy(args[0])
            elif isinstance(args[0], str):
                self.LoadFile(args[0])
        elif len(args) == 2:
            arg0_is_array = isinstance(args[0], np.ndarray)
            arg1_is_array = isinstance(args[1], np.ndarray)
            if arg0_is_array and arg1_is_array:
                if 'deep' in kwargs:
                    deep = kwargs['deep']
                else:
                    deep = True
                self.MakeFromArrays(args[0], args[1], deep)
        else:
            raise TypeError('Invalid input type')

    def LoadFile(self, filename):
        """
        Load a surface mesh from a mesh file.

        Mesh file may be an ASCII or binary ply, stl, g3d, or vtk mesh file.

        Parameters
        ----------
        filename : str
            Filename of mesh to be loaded.  File type is inferred from the
            extension of the filename

        Notes
        -----
        Binary files load much faster than ASCII.

        """
        # test if file exists
        if not os.path.isfile(filename):
            raise Exception('File {:s} does not exist'.format(filename))

        # Get extension
        fext = filename[-3:].lower()

        # Select reader
        if fext == 'ply':
            reader = vtk.vtkPLYReader()
        elif fext == 'stl':
            reader = vtk.vtkSTLReader()
        elif fext == 'g3d':  # Don't use vtk reader
            v, f = vtkInterface.ReadG3D(filename)
            v /= 25.4  # convert to inches
            self.MakeFromArrays(v, f)
        elif fext == 'vtk':
            reader = vtk.vtkPolyDataReader()
        else:
            raise Exception('Filetype must be either "ply", "stl", "g3d" ' +
                            'or "vtk"')

        # Load file
        reader.SetFileName(filename)
        reader.Update()
        self.ShallowCopy(reader.GetOutput())

        # sanity check
        try:
            self.points
        except:
            raise Exception('Cannot access points.  Empty or invalid file')
        try:
            self.faces
        except:
            raise Exception('Cannot access points.  Empty or invalid file')

    @property
    def faces(self):
        """ returns a pointer to the points as a numpy object """
        return vtk_to_numpy(self.GetPolys().GetData())

    @property
    def lines(self):
        """ returns a copy of the indices of the lines """
        lines = vtk_to_numpy(self.GetLines().GetData()).reshape((-1, 3))
        return np.ascontiguousarray(lines[:, 1:])

    def MakeFromArrays(self, vertices, faces, deep=True):
        """
        Set polygons and points from numpy arrays

        Parameters
        ----------
        vertices : np.ndarray of dtype=np.float32 or np.float64
            Vertex array.  3D points.

        faces : np.ndarray of dtype=np.int64
            Face index array.  Faces can contain any number of points.

        Examples
        --------
        >>> vertices = np.array([[0, 0, 0],
                                 [1, 0, 0],
                                 [1, 1, 0],
                                 [0, 1, 0],
                                 [0.5, 0.5, 1]])
        >>> faces = np.hstack([[4, 0, 1, 2, 3],
                               [3, 0, 1, 4],
                               [3, 1, 2, 4]])  # one square and two triangles
        >>> surf = PolyData(vertices, faces)

        """
        vtkpoints = vtk.vtkPoints()
        vtkpoints.SetData(numpy_to_vtk(vertices, deep=deep))
        self.SetPoints(vtkpoints)

        # Convert to a vtk array
        vtkcells = vtk.vtkCellArray()
        if faces.dtype != vtkInterface.ID_TYPE:
            faces = faces.astype(vtkInterface.ID_TYPE)

        # get number of faces
        if faces.ndim == 1:
            c = 0
            nfaces = 0
            while c < faces.size:
                c += faces[c] + 1
                nfaces += 1
        else:
            nfaces = faces.shape[0]

        idarr = numpy_to_vtkIdTypeArray(faces, deep=deep)
        vtkcells.SetCells(nfaces, idarr)
        self.SetPolys(vtkcells)

    def GetNumpyFaces(self, force_C_CONTIGUOUS=False, nocut=False, dtype=None):
        """
        Returns the faces from a polydata object as a numpy array.  Assumes a
        triangular mesh.  Array will be sized (-1, 3) unless nocut is True.

        Parameters
        ----------
        force_C_CONTIGUOUS : bool, optional
            Force array to be c contigious.  Default False.

        nocut : bool, optional
            When true, array will be shaped (-1, 4) with the first row
            containing only 3.

        dtype : np.dtype, optional
            Output data type.

        Returns
        -------
        f : np.ndarray
            Array containing triangle point indices.
        """
        f = vtk_to_numpy(self.GetPolys().GetData()).reshape((-1, 4))

        # remove triangle size padding
        if not nocut:
            f = f[:, 1:]

        if force_C_CONTIGUOUS:
            if dtype:
                f = np.ascontiguousarray(f, dtype)
            else:
                f = np.ascontiguousarray(f)
        elif dtype:
            if f.dtype != dtype:
                f = f.astype(dtype)

        return f

    def SetNumpyFaces(self, f):
        """
        Sets mesh polygons.  Assumes a triangular mesh.

        Parameters
        ----------
        f : np.ndarray
            Face indices.  Array must be (-1, 4)

        """
        # Check shape
        if f.ndim != 2:
            raise Exception('Faces should be a 2D array')
        elif f.shape[1] != 4:
            raise Exception(
                'First column should contain the number of points per face')

        vtkcells = vtk.vtkCellArray()
        vtkcells.SetCells(f.shape[0], numpy_to_vtkIdTypeArray(f, deep=True))
        self.SetPolys(vtkcells)

    def GetEdgeMask(self, angle):
        """
        Returns a mask of the points of a surface mesh that have a surface
        angle greater than angle

        Parameters
        ----------
        angle : float
            Angle to consider an edge.

        """
        featureEdges = vtk.vtkFeatureEdges()
        featureEdges.SetInputData(self)
        featureEdges.FeatureEdgesOn()
        featureEdges.BoundaryEdgesOff()
        featureEdges.NonManifoldEdgesOff()
        featureEdges.ManifoldEdgesOff()
        featureEdges.SetFeatureAngle(angle)
        featureEdges.Update()
        edges = featureEdges.GetOutput()
        origID = vtkInterface.GetPointScalars(edges, 'vtkOriginalPointIds')

        return np.in1d(self.GetPointScalars('vtkOriginalPointIds'),
                       origID,
                       assume_unique=True)

    def BooleanCut(self, cut, tolerance=1E-5):
        """
        Performs a Boolean cut using another mesh.

        Parameters
        ----------
        cut : vtkInterface.PolyData
            Mesh making the cut

        Returns
        -------
        mesh : vtkInterface.PolyData
            The cut mesh
        """
        bfilter = vtk.vtkBooleanOperationPolyDataFilter()
        bfilter.SetOperationToIntersection()
        bfilter.SetInputData(1, cut)
        bfilter.SetInputData(0, self)
        bfilter.ReorientDifferenceCellsOff()
        bfilter.SetTolerance(tolerance)
        bfilter.Update()
        return PolyData(bfilter.GetOutput())

    def BooleanAdd(self, mesh, merge=False):
        """
        Add a mesh to the current mesh.

        Parameters
        ----------
        mesh : vtkInterface.PolyData
            The mesh to add

        Returns
        -------
        joinedmesh : vtkInterface.PolyData
            Initial mesh and the new mesh.
        """
        vtkappend = vtk.vtkAppendPolyData()
        vtkappend.AddInputData(self)
        vtkappend.AddInputData(mesh)
        vtkappend.Update()
        return PolyData(vtkappend.GetOutput())

    def BooleanUnion(self, mesh):
        """
        Returns the mesh in common between the current mesh and the input mesh.

        Parameters
        ----------
        mesh : vtkInterface.PolyData
            The mesh to perform a union against.

        Returns
        -------
        union : vtkInterface.PolyData
            The union mesh
        """
        bfilter = vtk.vtkBooleanOperationPolyDataFilter()
        bfilter.SetOperationToUnion()
        bfilter.SetInputData(1, mesh)
        bfilter.SetInputData(0, self)
        bfilter.ReorientDifferenceCellsOff()
        bfilter.Update()
        return PolyData(bfilter.GetOutput())

    def Curvature(self, curvature='mean'):
        """
        Returns the pointwise curvature of a mesh


        Parameters
        ----------
        mesh : vtk.polydata
            vtk polydata mesh

        curvature string, optional
            One of the following strings
            Mean
            Gaussian
            Maximum
            Minimum


        Returns
        -------
        curvature : np.ndarray
            Curvature values

        """
        curvature = curvature.lower()

        # Create curve filter and compute curvature
        curvefilter = vtk.vtkCurvatures()
        curvefilter.SetInputData(self)
        if curvature == 'mean':
            curvefilter.SetCurvatureTypeToMean()
        elif curvature == 'gaussian':
            curvefilter.SetCurvatureTypeToGaussian()
        elif curvature == 'maximum':
            curvefilter.SetCurvatureTypeToMaximum()
        elif curvature == 'minimum':
            curvefilter.SetCurvatureTypeToMinimum()
        else:
            raise Exception('Curvature must be either "Mean", ' +
                            '"Gaussian", "Maximum", or "Minimum"')
        curvefilter.Update()

        # Compute and return curvature
        curves = curvefilter.GetOutput()
        return vtk_to_numpy(curves.GetPointData().GetScalars())

    def RemovePoints(self, remove_mask, mode='all', keepscalars=True):
        """
        Rebuild a mesh by removing points that are true in "remove_mask"

        Parameters
        ----------
        remove_mask : np.ndarray
            Points that are True will be removed.

        mode : str, optional
            When 'all', only faces containing all points flagged for removal
            will be removed.  Default 'all'

        keepscalars : bool, optional
            When True, point and cell scalars will be passed on to the new
            mesh.

        Returns
        -------
        mesh : vtkInterface.PolyData
            Mesh without the points flagged for removal.

        """
        # Extract points and faces from mesh
        v = self.points
        f = self.GetNumpyFaces()

        if remove_mask.size != v.shape[0]:
            raise Exception('"remove_mask" size is not the same as the ' +
                            'number of points in the mesh')

        vmask = remove_mask.take(f)
        if mode == 'all':
            fmask = np.logical_not(vmask).all(1)
        else:
            fmask = np.logical_not(vmask).any(1)

        # Regenerate face and point arrays
        uni = np.unique(f.compress(fmask, 0), return_inverse=True)
        v = v.take(uni[0], 0)
        f = np.reshape(uni[1], (fmask.sum(), 3))

        newmesh = vtkInterface.MeshfromVF(v, f, False)
        ridx = uni[0]

        # Add scalars back to mesh if requested
        if keepscalars:
            # Point data
            narr = self.GetPointData().GetNumberOfArrays()
            for i in range(narr):
                # Extract original array
                vtkarr = self.GetPointData().GetArray(i)

                # Rearrange the indices and add this to the new polydata
                adata = vtk_to_numpy(vtkarr)[ridx]
                newmesh.AddPointScalars(adata, vtkarr.GetName())

            # Cell data
            narr = self.GetCellData().GetNumberOfArrays()
            for i in range(narr):
                # Extract original array
                vtkarr = self.GetCellData().GetArray(i)
                adata = vtk_to_numpy(vtkarr)[fmask]
                newmesh.AddCellScalars(adata, vtkarr.GetName())

        # Return vtk surface and reverse indexing array
        return newmesh, ridx

    def Write(self, filename, ftype=None, binary=True):
        """
        Writes a surface mesh to disk.

        Written file may be an ASCII or binary ply, stl, or vtk mesh file.

        Parameters
        ----------
        filename : str
            Filename of mesh to be written.  Filetype is inferred from the
            extension of the filename unless overridden with ftype.  Can be
            one of the following types (.ply, .stl, .vtk)

        ftype : str, optional
            Filetype.  Inferred from filename unless specified with a three
            character string.  Can be one of the following: 'ply',  'stl', or
            'vtk'.

        Notes
        -----
        Binary files write much faster than ASCII.
        """
        if not ftype:
            ftype = filename[-3:]

        # Check filetype
        if ftype == 'ply':
            writer = vtk.vtkPLYWriter()
        elif ftype == 'stl':
            writer = vtk.vtkSTLWriter()
        elif ftype == 'vtk':
            writer = vtk.vtkPolyDataWriter()
        else:
            raise Exception('Filetype must be either "ply", "stl" or "vtk"')

        # Write
        writer.SetFileName(filename)
        writer.SetInputData(self)
        if binary:
            writer.SetFileTypeToBinary()
        else:
            writer.SetFileTypeToASCII()
        writer.Write()

    def PlotCurvature(self, curvtype='mean', **kwargs):
        """
        Plots curvature

        Parameters
        ----------
        curvtype : str, optional
            One of the following strings indicating curvature type

            - Mean
            - Gaussian
            - Maximum
            - Minimum

        **kwargs : optional
            See help(vtkInterface.Plot)

        Returns
        -------
        cpos : list
            List of camera position, focal point, and view up
        """
        # Get curvature values and plot
        c = self.Curvature(curvtype)

        # Return camera posision
        return vtkInterface.Plot(self, scalars=c, stitle='%s\nCurvature' % curvtype, **kwargs)

    def TriFilter(self):
        """
        Returns an all triangle mesh.  More complex polygons will be broken
        down into triangles.

        Returns
        -------
        mesh : vtkInterface.PolyData
            Mesh containing only triangles.
        """
        trifilter = vtk.vtkTriangleFilter()
        trifilter.SetInputData(self)
        trifilter.PassVertsOff()
        trifilter.PassLinesOff()
        trifilter.Update()
        return PolyData(trifilter.GetOutput())

    def Subdivide(self, nsub, subfilter='linear', inplace=False):
        """
        Increase the number of triangles in a single, connected triangular
        mesh.

        Uses one of the following vtk subdivision filters to subdivide a mesh.
        vtkButterflySubdivisionFilter
        vtkLoopSubdivisionFilter
        vtkLinearSubdivisionFilter

        Linear subdivision results in the fastest mesh subdivision, but it
        does not smooth mesh edges, but rather splits each triangle into 4
        smaller triangles.

        Butterfly and loop subdivision perform smoothing when dividing, and may
        introduce artifacts into the mesh when dividing.

        Subdivision filter appears to fail for multiple part meshes.  Should
        be one single mesh.

        Parameters
        ----------
        nsub : int
            Number of subdivisions.  Each subdivision creates 4 new triangles,
            so the number of resulting triangles is nface*4**nsub where nface
            is the current number of faces.

        subfilter : string, optional
            Can be one of the following: 'butterfly', 'loop', 'linear'

        Returns
        -------
        mesh : Polydata object
            vtkInterface polydata object.

        Examples
        --------
        >>> from vtkInterface import examples
        >>> import vtkInterface
        >>> mesh = vtkInterface.LoadMesh(examples.planefile)
        >>> submesh = mesh.Subdivide(1, 'loop')

        """
        subfilter = subfilter.lower()
        if subfilter == 'linear':
            sfilter = vtk.vtkLinearSubdivisionFilter()
        elif subfilter == 'butterfly':
            sfilter = vtk.vtkButterflySubdivisionFilter()
        elif subfilter == 'loop':
            sfilter = vtk.vtkLoopSubdivisionFilter()
        else:
            raise Exception("Subdivision filter must be one of the following: " +
                            "'butterfly', 'loop', or 'linear'")

        # Subdivide
        sfilter.SetNumberOfSubdivisions(nsub)
        sfilter.SetInputData(self)
        sfilter.Update()
        submesh = PolyData(sfilter.GetOutput())
        if inplace:
            self.OverwriteMesh(submesh)
        else:
            return submesh

    def ExtractEdges(self, feature_angle=30, boundary_edges=True,
                     non_manifold_edges=True, feature_edges=True,
                     manifold_edges=True):
        """
        Extracts edges from a surface.  From vtk documentation, the edges are
        one of the following

            1) boundary (used by one polygon) or a line cell
            2) non-manifold (used by three or more polygons)
            3) feature edges (edges used by two triangles and whose
               dihedral angle > feature_angle)
            4) manifold edges (edges used by exactly two polygons).


        Parameters
        ----------
        feature_angle : float, optional
            Defaults to 30 degrees.

        boundary_edges : bool, optional
            Defaults to True

        non_manifold_edges : bool, optional
            Defaults to True

        feature_edges : bool, optional
            Defaults to True

        manifold_edges : bool, optional
            Defaults to True

        Returns
        -------
        edges : vtkInterface.vtkPolyData
            Extracted edges

        """
        featureEdges = vtk.vtkFeatureEdges()
        featureEdges.SetInputData(self)
        featureEdges.SetFeatureAngle(feature_angle)
        featureEdges.SetManifoldEdges(manifold_edges)
        featureEdges.SetNonManifoldEdges(non_manifold_edges)
        featureEdges.SetBoundaryEdges(boundary_edges)
        featureEdges.SetFeatureEdges(feature_edges)
        featureEdges.SetColoring(False)
        featureEdges.Update()
        return PolyData(featureEdges.GetOutput())

<<<<<<< HEAD
    def Decimate(self, target_reduction, inplace=False):
        """
=======
    def Decimate(self, target_reduction, volume_preservation=False,
                 attribute_error=False, scalars=True, vectors=True,
                 normals=False, tcoords=True, tensors=True, scalars_weight=0.1,
                 vectors_weight=0.1, normals_weight=0.1, tcoords_weight=0.1,
                 tensors_weight=0.1):
        """Reduce the number of triangles in a mesh.

>>>>>>> 81ba0fb7
        Reduces the number of triangles in a triangular mesh using
        vtkQuadricDecimation.

        Parameters
        ----------
        mesh : vtk.PolyData
            Mesh to decimate

        target_reduction : float
            Fraction of the original mesh to remove.
            TargetReduction is set to 0.9, this filter will try to reduce
            the data set to 10% of its original size and will remove 90%
            of the input triangles.

        volume_preservation : bool, optional
            Decide whether to activate volume preservation which greatly reduces
            errors in triangle normal direction. If off, volume preservation is
            disabled and if AttributeErrorMetric is active, these errors can be
            large. Defaults to False.

        attribute_error : bool, optional
            Decide whether to include data attributes in the error metric. If
            off, then only geometric error is used to control the decimation.
            Defaults to False.

        scalars : bool, optional
            If attribute errors are to be included in the metric (i.e.,
            AttributeErrorMetric is on), then the following flags control which
            attributes are to be included in the error calculation. Defaults to
            True.

        vectors : bool, optional
            See scalars parameter. Defaults to True.

        normals : bool, optional
            See scalars parameter. Defaults to False.

        tcoords : bool, optional
            See scalars parameter. Defaults to True.

        tensors : bool, optional
            See scalars parameter. Defaults to True.

        scalars_weight : float, optional
            The scaling weight contribution of the scalar attribute. These
            values are used to weight the contribution of the attributes towards
            the error metric. Defaults to 0.1.

        vectors_weight : float, optional
            See scalars weight parameter. Defaults to 0.1.

        normals_weight : float, optional
            See scalars weight parameter. Defaults to 0.1.

        tcoords_weight : float, optional
            See scalars weight parameter. Defaults to 0.1.

        tensors_weight : float, optional
            See scalars weight parameter. Defaults to 0.1.

        Returns
        -------
        outmesh : vtkInterface.PolyData
            Decimated mesh

        """
        # create decimation filter
        decimate = vtk.vtkQuadricDecimation()  # vtkDecimatePro as well

        decimate.SetVolumePreservation(volume_preservation)
        decimate.SetAttributeErrorMetric(attribute_error)
        decimate.SetScalarsAttribute(scalars)
        decimate.SetVectorsAttribute(vectors)
        decimate.SetNormalsAttribute(normals)
        decimate.SetTCoordsAttribute(tcoords)
        decimate.SetTensorsAttribute(tensors)
        decimate.SetScalarsWeight(scalars_weight)
        decimate.SetVectorsWeight(vectors_weight)
        decimate.SetNormalsWeight(normals_weight)
        decimate.SetTCoordsWeight(tcoords_weight)
        decimate.SetTensorsWeight(tensors_weight)
        decimate.SetTargetReduction(target_reduction)

        decimate.SetInputData(self)
        decimate.Update()

<<<<<<< HEAD
        if inplace:
            self.Overwrite(decimate.GetOutput())
        else:
            return PolyData(decimate.GetOutput())
=======
        return PolyData(decimate.GetOutput())
>>>>>>> 81ba0fb7

    def FlipNormals(self):
        """
        Flip normals of a triangular mesh by reversing the point ordering.

        """
        if self.faces.size % 4:
            raise Exception('Can only flip normals on an all triangular mesh')

        f = self.faces.reshape((-1, 4))
        f[:, 1:] = f[:, 1:][:, ::-1]

    def OverwriteMesh(self, mesh):
        """
        Degenerated.  Use Overwrite

        """
        # copy points and point data
        self.SetPoints(mesh.GetPoints())
        self.GetPointData().DeepCopy(mesh.GetPointData())

        # copy cells and cell data
        self.SetPolys(mesh.GetPolys())
        self.GetCellData().DeepCopy(mesh.GetCellData())

        # Must rebuild or subsequent operations on this mesh will segfault
        self.BuildCells()

    def Overwrite(self, mesh):
        """
        Overwrites the old mesh data with the new mesh data

        Parameters
        ----------
        mesh : vtk.vtkPolyData or vtkInterface.PolyData
            The overwriting mesh.

        """
        # copy points and point data
        self.SetPoints(mesh.GetPoints())
        self.GetPointData().DeepCopy(mesh.GetPointData())

        # copy cells and cell data
        self.SetPolys(mesh.GetPolys())
        self.GetCellData().DeepCopy(mesh.GetCellData())

        # Must rebuild or subsequent operations on this mesh will segfault
        self.BuildCells()

<<<<<<< HEAD
=======
    def GenerateNormals(self, cell_normals=False, point_normals=True,
                        split_vertices=True, flip_normals=False,
                        consistent_normals=True, auto_orient_normals=False,
                        non_manifold_traversal=True, feature_angle=30.0):
        """Generate point and/or cell normals for a mesh.

        The filter can reorder polygons to insure consistent orientation across
        polygon neighbors. Sharp edges can be split (TODO) and points duplicated
        with separate normals to give crisp (rendered) surface definition. It is
        also possible to globally flip the normal orientation.

        The algorithm works by determining normals for each polygon and then
        averaging them at shared points. When sharp edges are present, the edges
        are split and new points generated to prevent blurry edges (due to
        Gouraud shading).

        Parameters
        ----------
        cell_normals : bool, optional
            Calculation of cell normals. Defaults to False.

        point_normals  : bool, optional
            Calculation of point normals. Defaults to True.

        split_vertices  : bool, optional
            Splitting of sharp edges. Defaults to True.

        flip_normals : bool, optional
            Set global flipping of normal orientation. Flipping modifies both
            the normal direction and the order of a cell's points. Defaults to
            False.

            TODO: Probably need to update point ordering in PolyData when
                setting flip_normals to True.

        consistent_normals  : bool, optional
            Enforcement of consistent polygon ordering. Defaults to True.

        auto_orient_normals : bool, optional
            Turn on/off the automatic determination of correct normal
            orientation. NOTE: This assumes a completely closed surface (i.e. no
            boundary edges) and no non-manifold edges. If these constraints do
            not hold, all bets are off. This option adds some computational
            complexity, and is useful if you don't want to have to inspect the
            rendered image to determine whether to turn on the FlipNormals flag.
            However, this flag can work with the FlipNormals flag, and if both
            are set, all the normals in the output will point "inward". Defaults
            to False.

        non_manifold_traversal : bool, optional
            Turn on/off traversal across non-manifold edges. Changing this may
            prevent problems where the consistency of polygonal ordering is
            corrupted due to topological loops. Defaults to True.

        feature_angle : float, optional
            The angle that defines a sharp edge. If the difference in angle
            across neighboring polygons is greater than this value, the shared
            edge is considered "sharp". Defaults to 30.0.

        Note
        ----
        Previous arrays named "Normals" will be overwritten.

        Normals are computed only for polygons and triangle strips. Normals are
        not computed for lines or vertices.

        Triangle strips are broken up into triangle polygons. You may want to
        restrip the triangles.

        Return
        ------
        no return :
            Adds point and/or cell scalar data to PolyData object.

        """

        normal = vtk.vtkPolyDataNormals()
        normal.SetComputeCellNormals(cell_normals)
        normal.SetComputePointNormals(point_normals)
        normal.SetSplitting(split_vertices) # TODO: Vertex splitting not currently working. (Issue with vtkInterface.PolyData.AddPointScalars.)
        normal.SetFlipNormals(flip_normals)
        normal.SetConsistency(consistent_normals)
        normal.SetAutoOrientNormals(auto_orient_normals)
        normal.SetNonManifoldTraversal(non_manifold_traversal)
        normal.SetFeatureAngle(feature_angle)

        normal.SetInputData(self)
        normal.Update()

        if cell_normals:
            cnorms = normal.GetOutput().GetCellData().GetArray('Normals')
            self.AddCellScalars(vtk_to_numpy(cnorms), 'Normals', setactive=True,
                                deep=True)
            self.GetCellData().SetNormals(cnorms)

        if point_normals:
            pnorms = normal.GetOutput().GetPointData().GetArray('Normals')
            self.AddPointScalars(vtk_to_numpy(pnorms), 'Normals',
                                 setactive=True, deep=True)
            self.GetPointData().SetNormals(pnorms)


    def ClipPlane(self, origin, normal, value=0):
      """Clip a vtkInterface.PolyData or vtk.vtkPolyData with a plane.

      Can be used to open a mesh which has been closed along a well-defined
      plane.

      Parameters
      ----------
      origin : ndarray
          3D point through which plane passes. Defines the plane together with
          normal parameter.
      normal : ndarray
          3D vector defining plane normal.
      value : float, optional
          Scalar clipping value. The default value is 0.0.

      Note
      ----
      Not guaranteed to produce a manifold output.

      Return
      ------
      no return :
          Overwrites mesh.
      """

      plane = vtk.vtkPlane()
      plane.SetOrigin(origin)
      plane.SetNormal(normal)
      plane.Modified()

      clip = vtk.vtkClipPolyData()
      clip.SetValue(value)
      clip.GenerateClippedOutputOn()
      clip.SetClipFunction(plane)

      clip.SetInputData(self)
      clip.Update()

      self.OverwriteMesh(clip.GetOutput())

    def ExtractLargest(self):
        """Extract largest connected set in mesh.

        Can be used to reduce residues obtained when generating an isosurface.
        Works only if residues are not connected (share at least one point with)
        the main component of the image.

        Return
        ------
        no return :
            Overwrites mesh.
        """
        connect = vtk.vtkConnectivityFilter()
        connect.SetExtractionModeToLargestRegion()

        connect.SetInputData(self)
        connect.Update()

        geofilter = vtk.vtkGeometryFilter()

        geofilter.SetInputData(connect.GetOutput())
        geofilter.Update()

        self.OverwriteMesh(geofilter.GetOutput())

    def FillHoles(self, size):
        """Fill holes in a vtkInterface.PolyData or vtk.vtkPolyData object.

        Holes are identified by locating boundary edges, linking them together
        into loops, and then triangulating the resulting loops. Note that you
        can specify an approximate limit to the size of the hole that can be
        filled.

        Parameters
        ----------
        size : float
            Specifies the maximum hole size to fill. This is represented as a
            radius to the bounding circumsphere containing the hole. Note that
            this is an approximate area; the actual area cannot be computed
            without first triangulating the hole.

        Return
        ------
        no return :
            Overwrites mesh.
        """

        fill = vtk.vtkFillHolesFilter()
        fill.SetHoleSize(size)

        fill.SetInputData(self)
        fill.Update()

        self.OverwriteMesh(fill.GetOutput())
>>>>>>> 81ba0fb7

    def Clean(self, point_merging=True, mergtol=None, lines_to_points=True,
              polys_to_lines=True, strips_to_polys=True):
        """
        Cleans mesh by merging duplicate points, remove unused
        points, and/or remove degenerate cells.

        Parameters
        ----------
        point_merging : bool, optional
            Enables point merging.  On by default.

        merge_tol : float, optional
            Set merging tolarance.  When enabled merging is set to
            absolute distance

        lines_to_points : bool, optional
            Turn on/off conversion of degenerate lines to points.  Enabled by
            default.

        polys_to_lines : bool, optional
            Turn on/off conversion of degenerate polys to lines.  Enabled by
            default.

        strips_to_polys : bool, optional
            Turn on/off conversion of degenerate strips to polys.

        """
        clean = vtk.vtkCleanPolyData()
        if not lines_to_points:
            clean.ConvertLinesToPointsOff()
        if not polys_to_lines:
            clean.ConvertPolysToLinesOff()
        if not strips_to_polys:
            clean.ConvertStripsToPolysOff()
        if mergtol:
            clean.ToleranceIsAbsoluteOn()
            clean.SetAbsoluteTolerance(mergtol)
        clean.SetInputData(self)
        clean.Update()

        self.OverwriteMesh(clean.GetOutput())

    # def __del__(self):
    #     log.debug('Object collected')<|MERGE_RESOLUTION|>--- conflicted
+++ resolved
@@ -561,10 +561,13 @@
         subfilter : string, optional
             Can be one of the following: 'butterfly', 'loop', 'linear'
 
+        inplace : bool, optional
+            Updates mesh in-place while returning nothing.
+
         Returns
         -------
         mesh : Polydata object
-            vtkInterface polydata object.
+            vtkInterface polydata object.  None when inplace=True
 
         Examples
         --------
@@ -572,6 +575,7 @@
         >>> import vtkInterface
         >>> mesh = vtkInterface.LoadMesh(examples.planefile)
         >>> submesh = mesh.Subdivide(1, 'loop')
+        >>> mesh.Subdivide(1, 'loop', inplace=True)  # alternatively, update mesh in-place
 
         """
         subfilter = subfilter.lower()
@@ -643,18 +647,12 @@
         featureEdges.Update()
         return PolyData(featureEdges.GetOutput())
 
-<<<<<<< HEAD
-    def Decimate(self, target_reduction, inplace=False):
-        """
-=======
     def Decimate(self, target_reduction, volume_preservation=False,
                  attribute_error=False, scalars=True, vectors=True,
                  normals=False, tcoords=True, tensors=True, scalars_weight=0.1,
                  vectors_weight=0.1, normals_weight=0.1, tcoords_weight=0.1,
-                 tensors_weight=0.1):
-        """Reduce the number of triangles in a mesh.
-
->>>>>>> 81ba0fb7
+                 tensors_weight=0.1, inplace=True):
+        """
         Reduces the number of triangles in a triangular mesh using
         vtkQuadricDecimation.
 
@@ -715,10 +713,13 @@
         tensors_weight : float, optional
             See scalars weight parameter. Defaults to 0.1.
 
+        inplace : bool, optional
+            Updates mesh in-place while returning nothing.
+
         Returns
         -------
         outmesh : vtkInterface.PolyData
-            Decimated mesh
+            Decimated mesh.  None when inplace=True.
 
         """
         # create decimation filter
@@ -741,14 +742,10 @@
         decimate.SetInputData(self)
         decimate.Update()
 
-<<<<<<< HEAD
         if inplace:
             self.Overwrite(decimate.GetOutput())
         else:
             return PolyData(decimate.GetOutput())
-=======
-        return PolyData(decimate.GetOutput())
->>>>>>> 81ba0fb7
 
     def FlipNormals(self):
         """
@@ -798,8 +795,6 @@
         # Must rebuild or subsequent operations on this mesh will segfault
         self.BuildCells()
 
-<<<<<<< HEAD
-=======
     def GenerateNormals(self, cell_normals=False, point_normals=True,
                         split_vertices=True, flip_normals=False,
                         consistent_normals=True, auto_orient_normals=False,
@@ -997,7 +992,6 @@
         fill.Update()
 
         self.OverwriteMesh(fill.GetOutput())
->>>>>>> 81ba0fb7
 
     def Clean(self, point_merging=True, mergtol=None, lines_to_points=True,
               polys_to_lines=True, strips_to_polys=True):
